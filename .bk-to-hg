--- conflicted
+++ resolved
@@ -2,12 +2,7 @@
 set -e
 test -L old/xenolinux-2.4.16-sparse/include/asm-xeno/hypervisor-ifs
 rm      old/xenolinux-2.4.16-sparse/include/asm-xeno/hypervisor-ifs
-<<<<<<< HEAD
 test -L tools/domain_builder/dom0_ops.h
 rm      tools/domain_builder/dom0_ops.h
-test -L xenolinux-2.4.21-pre4-sparse/include/asm-xeno/hypervisor-ifs
-rm      xenolinux-2.4.21-pre4-sparse/include/asm-xeno/hypervisor-ifs
-=======
->>>>>>> f9e443af
 (find -depth -type d -print | xargs -r rmdir 2>/dev/null) || true
 exit 0