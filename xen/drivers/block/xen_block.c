/*
 * xen_block.c
 *
 * process incoming block io requests from guestos's.
 */

#include <xeno/config.h>
#include <xeno/types.h>
#include <xeno/lib.h>
#include <xeno/sched.h>
#include <xeno/blkdev.h>
#include <xeno/event.h>
#include <hypervisor-ifs/block.h>
#include <hypervisor-ifs/hypervisor-if.h>
#include <asm-i386/io.h>
#include <asm/domain_page.h>
#include <xeno/spinlock.h>
#include <xeno/keyhandler.h>
#include <xeno/interrupt.h>
#include <xeno/vbd.h>
#include <xeno/slab.h>

#if 0
#define DPRINTK(_f, _a...) printk( _f , ## _a )
#else
#define DPRINTK(_f, _a...) ((void)0)
#endif

/*
 * These are rather arbitrary. They are fairly large because adjacent
 * requests pulled from a communication ring are quite likely to end
 * up being part of the same scatter/gather request at the disc.
 * 
 * ** TRY INCREASING 'MAX_PENDING_REQS' IF WRITE SPEEDS SEEM TOO LOW **
 * This will increase the chances of being able to write whole tracks.
 * '64' should be enough to keep us competitive with Linux.
 */
#define MAX_PENDING_REQS 64
#define BATCH_PER_DOMAIN 16

/*
 * Each outstanding request which we've passed to the lower device layers
 * has a 'pending_req' allocated to it. Each buffer_head that completes
 * decrements the pendcnt towards zero. When it hits zero, the specified
 * domain has a response queued for it, with the saved 'id' passed back.
 * 
 * We can't allocate pending_req's in order, since they may complete out
 * of order. We therefore maintain an allocation ring. This ring also 
 * indicates when enough work has been passed down -- at that point the
 * allocation ring will be empty.
 */
static pending_req_t pending_reqs[MAX_PENDING_REQS];
static unsigned char pending_ring[MAX_PENDING_REQS];
static unsigned int pending_prod, pending_cons;
static spinlock_t pend_prod_lock = SPIN_LOCK_UNLOCKED;
#define PENDREQ_IDX_INC(_i) ((_i) = ((_i)+1) & (MAX_PENDING_REQS-1))

static kmem_cache_t *buffer_head_cachep;
static atomic_t nr_pending;

#define NR_IDE_DEVS  20
#define NR_SCSI_DEVS 16

static kdev_t ide_devs[NR_IDE_DEVS] = { 
    MKDEV(IDE0_MAJOR, 0), MKDEV(IDE0_MAJOR, 64),                /* hda, hdb */
    MKDEV(IDE1_MAJOR, 0), MKDEV(IDE1_MAJOR, 64),                /* hdc, hdd */
    MKDEV(IDE2_MAJOR, 0), MKDEV(IDE2_MAJOR, 64),                /* hde, hdf */
    MKDEV(IDE3_MAJOR, 0), MKDEV(IDE3_MAJOR, 64),                /* hdg, hdh */
    MKDEV(IDE4_MAJOR, 0), MKDEV(IDE4_MAJOR, 64),                /* hdi, hdj */
    MKDEV(IDE5_MAJOR, 0), MKDEV(IDE5_MAJOR, 64),                /* hdk, hdl */
    MKDEV(IDE6_MAJOR, 0), MKDEV(IDE6_MAJOR, 64),                /* hdm, hdn */
    MKDEV(IDE7_MAJOR, 0), MKDEV(IDE7_MAJOR, 64),                /* hdo, hdp */
    MKDEV(IDE8_MAJOR, 0), MKDEV(IDE8_MAJOR, 64),                /* hdq, hdr */
    MKDEV(IDE9_MAJOR, 0), MKDEV(IDE9_MAJOR, 64)                 /* hds, hdt */
};

static kdev_t scsi_devs[NR_SCSI_DEVS] = { 
    MKDEV(SCSI_DISK0_MAJOR,   0), MKDEV(SCSI_DISK0_MAJOR,  16), /* sda, sdb */
    MKDEV(SCSI_DISK0_MAJOR,  32), MKDEV(SCSI_DISK0_MAJOR,  48), /* sdc, sdd */
    MKDEV(SCSI_DISK0_MAJOR,  64), MKDEV(SCSI_DISK0_MAJOR,  80), /* sde, sdf */
    MKDEV(SCSI_DISK0_MAJOR,  96), MKDEV(SCSI_DISK0_MAJOR, 112), /* sdg, sdh */
    MKDEV(SCSI_DISK0_MAJOR, 128), MKDEV(SCSI_DISK0_MAJOR, 144), /* sdi, sdj */
    MKDEV(SCSI_DISK0_MAJOR, 160), MKDEV(SCSI_DISK0_MAJOR, 176), /* sdk, sdl */
    MKDEV(SCSI_DISK0_MAJOR, 192), MKDEV(SCSI_DISK0_MAJOR, 208), /* sdm, sdn */
    MKDEV(SCSI_DISK0_MAJOR, 224), MKDEV(SCSI_DISK0_MAJOR, 240), /* sdo, sdp */
};

static int __buffer_is_valid(struct task_struct *p, 
                             unsigned long buffer, 
                             unsigned short size,
                             int writeable_buffer);
static void __lock_buffer(unsigned long buffer,
                          unsigned short size,
                          int writeable_buffer);
static void unlock_buffer(struct task_struct *p,
                          unsigned long buffer,
                          unsigned short size,
                          int writeable_buffer);

static void io_schedule(unsigned long unused);
static int do_block_io_op_domain(struct task_struct *p, int max_to_do);
static void dispatch_rw_block_io(struct task_struct *p, int index);
static void dispatch_probe(struct task_struct *p, int index);
static void dispatch_debug_block_io(struct task_struct *p, int index);
static void dispatch_create_vbd(struct task_struct *p, int index);
static void dispatch_delete_vbd(struct task_struct *p, int index);
static void dispatch_grant_physdev(struct task_struct *p, int index);
static void dispatch_probe_physdev(struct task_struct *p, int index);
static void make_response(struct task_struct *p, unsigned long id, 
                          unsigned short op, unsigned long st);


/******************************************************************
 * BLOCK-DEVICE SCHEDULER LIST MAINTENANCE
 */

static struct list_head io_schedule_list;
static spinlock_t io_schedule_list_lock;

static int __on_blkdev_list(struct task_struct *p)
{
    return p->blkdev_list.next != NULL;
}

static void remove_from_blkdev_list(struct task_struct *p)
{
    unsigned long flags;
    if ( !__on_blkdev_list(p) ) return;
    spin_lock_irqsave(&io_schedule_list_lock, flags);
    if ( __on_blkdev_list(p) )
    {
        list_del(&p->blkdev_list);
        p->blkdev_list.next = NULL;
        put_task_struct(p);
    }
    spin_unlock_irqrestore(&io_schedule_list_lock, flags);
}

static void add_to_blkdev_list_tail(struct task_struct *p)
{
    unsigned long flags;
    if ( __on_blkdev_list(p) ) return;
    spin_lock_irqsave(&io_schedule_list_lock, flags);
    if ( !__on_blkdev_list(p) )
    {
        list_add_tail(&p->blkdev_list, &io_schedule_list);
        get_task_struct(p);
    }
    spin_unlock_irqrestore(&io_schedule_list_lock, flags);
}


/******************************************************************
 * SCHEDULER FUNCTIONS
 */

static DECLARE_TASKLET(io_schedule_tasklet, io_schedule, 0);

static void io_schedule(unsigned long unused)
{
    struct task_struct *p;
    struct list_head *ent;

    /* Queue up a batch of requests. */
    while ( (atomic_read(&nr_pending) < MAX_PENDING_REQS) &&
            !list_empty(&io_schedule_list) )
    {
        ent = io_schedule_list.next;
        p = list_entry(ent, struct task_struct, blkdev_list);
        get_task_struct(p);
        remove_from_blkdev_list(p);
        if ( do_block_io_op_domain(p, BATCH_PER_DOMAIN) )
            add_to_blkdev_list_tail(p);
        put_task_struct(p);
    }

    /* Push the batch through to disc. */
    run_task_queue(&tq_disk);
}

static void maybe_trigger_io_schedule(void)
{
    /*
     * Needed so that two processes, who together make the following predicate
     * true, don't both read stale values and evaluate the predicate
     * incorrectly. Incredibly unlikely to stall the scheduler on x86, but...
     */
    smp_mb();

    if ( (atomic_read(&nr_pending) < (MAX_PENDING_REQS/2)) &&
         !list_empty(&io_schedule_list) )
    {
        tasklet_schedule(&io_schedule_tasklet);
    }
}



/******************************************************************
 * COMPLETION CALLBACK -- Called as bh->b_end_io()
 */

static void end_block_io_op(struct buffer_head *bh, int uptodate)
{
    unsigned long flags;
    pending_req_t *pending_req = bh->pending_req;

    /* An error fails the entire request. */
    if ( !uptodate )
    {
        DPRINTK("Buffer not up-to-date at end of operation\n");
        pending_req->status = 2;
    }

    unlock_buffer(pending_req->domain, 
                  virt_to_phys(bh->b_data), 
                  bh->b_size, 
                  (pending_req->operation==READ));

    if ( atomic_dec_and_test(&pending_req->pendcnt) )
    {
        make_response(pending_req->domain, pending_req->id,
                      pending_req->operation, pending_req->status);
        put_task_struct(pending_req->domain);
        spin_lock_irqsave(&pend_prod_lock, flags);
        pending_ring[pending_prod] = pending_req - pending_reqs;
        PENDREQ_IDX_INC(pending_prod);
        spin_unlock_irqrestore(&pend_prod_lock, flags);
        atomic_dec(&nr_pending);
        maybe_trigger_io_schedule();
    }

    kmem_cache_free(buffer_head_cachep, bh);
}


long vbd_attach(vbd_attach_t *info) 
{
    printk("vbd_attach called!!!\n"); 
    return -ENOSYS; 
}

/* ----[ Syscall Interface ]------------------------------------------------*/

<<<<<<< HEAD
long do_block_io_op(unsigned int op)
{
    long ret = 0;

    switch ( op )
    {
    case BLKOP_PUSH_BUFFERS:
        add_to_blkdev_list_tail(current);
        maybe_trigger_io_schedule();
        break;

    case BLKOP_FLUSH_BUFFERS:
        break;

    default:
        ret = -EINVAL;
        break;
    }
=======
long do_block_io_op(block_io_op_t *u_block_io_op)
{
    long ret = 0;
    block_io_op_t op; 

    if (copy_from_user(&op, u_block_io_op, sizeof(op)))
        return -EFAULT;

    switch (op.cmd) {

    case BLOCK_IO_OP_SIGNAL: 
	/* simply indicates there're reqs outstanding => add current to list */
	add_to_blkdev_list_tail(current);
	maybe_trigger_io_schedule();
	break; 

    case BLOCK_IO_OP_ATTACH_VBD:  
	/* attach a VBD to a given domain; caller must be privileged  */
	if(!IS_PRIV(current))
	    return -EPERM; 
	ret = vbd_attach(&op.u.attach_info); 
	break; 

    default: 
	ret = -ENOSYS; 
    } 

>>>>>>> f3e56a14

    return ret;
}



/******************************************************************
 * DOWNWARD CALLS -- These interface with the block-device layer proper.
 */

static int __buffer_is_valid(struct task_struct *p, 
                             unsigned long buffer, 
                             unsigned short size,
                             int writeable_buffer)
{
    unsigned long    pfn;
    struct pfn_info *page;
    int rc = 0;

    /* A request may span multiple page frames. Each must be checked. */
    for ( pfn = buffer >> PAGE_SHIFT; 
          pfn < ((buffer + size + PAGE_SIZE - 1) >> PAGE_SHIFT);
          pfn++ )
    {
        /* Each frame must be within bounds of machine memory. */
        if ( pfn >= max_page )
        {
            DPRINTK("pfn out of range: %08lx\n", pfn);
            goto out;
        }

        page = frame_table + pfn;

        /* Each frame must belong to the requesting domain. */
        if ( (page->flags & PG_domain_mask) != p->domain )
        {
            DPRINTK("bad domain: expected %d, got %ld\n", 
                    p->domain, page->flags & PG_domain_mask);
            goto out;
        }

        /* If reading into the frame, the frame must be writeable. */
        if ( writeable_buffer &&
             ((page->flags & PG_type_mask) != PGT_writeable_page) &&
             (page->type_count != 0) )
        {
            DPRINTK("non-writeable page passed for block read\n");
            goto out;
        }
    }    

    rc = 1;
 out:
    return rc;
}

static void __lock_buffer(unsigned long buffer,
                          unsigned short size,
                          int writeable_buffer)
{
    unsigned long    pfn;
    struct pfn_info *page;

    for ( pfn = buffer >> PAGE_SHIFT; 
          pfn < ((buffer + size + PAGE_SIZE - 1) >> PAGE_SHIFT);
          pfn++ )
    {
        page = frame_table + pfn;
        if ( writeable_buffer )
        {
            if ( page->type_count == 0 )
            {
                page->flags &= ~PG_type_mask;
                /* No need for PG_need_flush here. */
                page->flags |= PGT_writeable_page;
            }
            get_page_type(page);
        }
        get_page_tot(page);
    }
}

static void unlock_buffer(struct task_struct *p,
                          unsigned long buffer,
                          unsigned short size,
                          int writeable_buffer)
{
    unsigned long    pfn, flags;
    struct pfn_info *page;

    spin_lock_irqsave(&p->page_lock, flags);
    for ( pfn = buffer >> PAGE_SHIFT; 
          pfn < ((buffer + size + PAGE_SIZE - 1) >> PAGE_SHIFT);
          pfn++ )
    {
        page = frame_table + pfn;
        if ( writeable_buffer )
            put_page_type(page);
        put_page_tot(page);
    }
    spin_unlock_irqrestore(&p->page_lock, flags);
}

static int do_block_io_op_domain(struct task_struct *p, int max_to_do)
{
    blk_ring_t *blk_ring = p->blk_ring_base;
    int i, more_to_do = 0;

    /*
     * Take items off the comms ring, taking care not to catch up
     * with the response-producer index.
     */
    for ( i = p->blk_req_cons; 
	  (i != blk_ring->req_prod) &&
              (((p->blk_resp_prod-i) & (BLK_RING_SIZE-1)) != 1); 
	  i = BLK_RING_INC(i) ) 
    {
        if ( (max_to_do-- == 0) || 
             (atomic_read(&nr_pending) == MAX_PENDING_REQS) )
        {
            more_to_do = 1;
            break;
        }
        
	switch ( blk_ring->ring[i].req.operation )
        {
	case XEN_BLOCK_READ:
	case XEN_BLOCK_WRITE:
	    dispatch_rw_block_io(p, i);
	    break;

	case XEN_BLOCK_PROBE:
	    dispatch_probe(p, i);
	    break;

	case XEN_BLOCK_DEBUG:
	    dispatch_debug_block_io(p, i);
	    break;

	case XEN_BLOCK_VBD_CREATE:
	    dispatch_create_vbd(p, i);
	    break;

	case XEN_BLOCK_VBD_DELETE:
	    dispatch_delete_vbd(p, i);
	    break;

	case XEN_BLOCK_PHYSDEV_GRANT:
  	    dispatch_grant_physdev(p, i);
	    break;

	case XEN_BLOCK_PHYSDEV_PROBE:
 	    dispatch_probe_physdev(p, i);
	    break;

	default:
            DPRINTK("error: unknown block io operation [%d]\n",
                    blk_ring->ring[i].req.operation);
            make_response(p, blk_ring->ring[i].req.id, 
                          blk_ring->ring[i].req.operation, 1);
            break;
	}
    }

    p->blk_req_cons = i;
    return more_to_do;
}

static void dispatch_debug_block_io(struct task_struct *p, int index)
{
    DPRINTK("dispatch_debug_block_io: unimplemented\n"); 
}

static void dispatch_probe_physdev(struct task_struct *p, int index)
{
    blk_ring_t *blk_ring = p->blk_ring_base;
    unsigned long flags, buffer;
    physdisk_probebuf_t *buf;
    int result;

    buffer = blk_ring->ring[index].req.buffer_and_sects[0] & ~0x1FF;

    spin_lock_irqsave(&p->page_lock, flags);
    if ( !__buffer_is_valid(p, buffer, sizeof(*buf), 1) )
    {
        spin_unlock_irqrestore(&p->page_lock, flags);
        result = 1;
        goto out;
    }
    __lock_buffer(buffer, sizeof(*buf), 1);
    spin_unlock_irqrestore(&p->page_lock, flags);

    buf = phys_to_virt(buffer);
    result = xen_physdisk_probe(p, buf);

    unlock_buffer(p, buffer, sizeof(*buf), 1);

 out:
    make_response(p, blk_ring->ring[index].req.id, 
                  XEN_BLOCK_PHYSDEV_PROBE, result); 
}

static void dispatch_grant_physdev(struct task_struct *p, int index)
{
    blk_ring_t *blk_ring = p->blk_ring_base;
    unsigned long flags, buffer;
    xp_disk_t *xpd;
    int result;

    if ( p->domain != 0 )
    {
        DPRINTK("dispatch_grant_physdev called by dom%d\n", p->domain);
        result = 1;
        goto out;
    }

    buffer = blk_ring->ring[index].req.buffer_and_sects[0] & ~0x1FF;

    spin_lock_irqsave(&p->page_lock, flags);
    if ( !__buffer_is_valid(p, buffer, sizeof(xv_disk_t), 1) )
    {
        DPRINTK("Bad buffer in dispatch_grant_physdev\n");
        spin_unlock_irqrestore(&p->page_lock, flags);
        result = 1;
        goto out;
    }
    __lock_buffer(buffer, sizeof(xv_disk_t), 1);
    spin_unlock_irqrestore(&p->page_lock, flags);

    xpd = phys_to_virt(buffer);
    result = xen_physdisk_grant(xpd);

    unlock_buffer(p, buffer, sizeof(xp_disk_t), 1);

 out:
    make_response(p, blk_ring->ring[index].req.id, 
                  XEN_BLOCK_PHYSDEV_GRANT, result); 
}
  
static void dispatch_create_vbd(struct task_struct *p, int index)
{
    blk_ring_t *blk_ring = p->blk_ring_base;
    unsigned long flags, buffer;
    xv_disk_t *xvd;
    int result;

    if ( p->domain != 0 )
    {
        DPRINTK("dispatch_create_vbd called by dom%d\n", p->domain);
        result = 1;
        goto out;
    }

    buffer = blk_ring->ring[index].req.buffer_and_sects[0] & ~0x1FF;

    spin_lock_irqsave(&p->page_lock, flags);
    if ( !__buffer_is_valid(p, buffer, sizeof(xv_disk_t), 1) )
    {
        DPRINTK("Bad buffer in dispatch_create_vbd\n");
        spin_unlock_irqrestore(&p->page_lock, flags);
        result = 1;
        goto out;
    }
    __lock_buffer(buffer, sizeof(xv_disk_t), 1);
    spin_unlock_irqrestore(&p->page_lock, flags);

    xvd = phys_to_virt(buffer);
    result = xen_vbd_create(xvd);

    unlock_buffer(p, buffer, sizeof(xv_disk_t), 1);    

 out:
    make_response(p, blk_ring->ring[index].req.id, 
                  XEN_BLOCK_VBD_CREATE, result); 
}

static void dispatch_delete_vbd(struct task_struct *p, int index)
{
    DPRINTK("dispatch_delete_vbd: unimplemented\n"); 
}

static void dispatch_probe(struct task_struct *p, int index)
{
    extern void ide_probe_devices(xen_disk_info_t *xdi);
    extern void scsi_probe_devices(xen_disk_info_t *xdi);
    extern void vbd_probe_devices(xen_disk_info_t *xdi, struct task_struct *p);

    blk_ring_t *blk_ring = p->blk_ring_base;
    xen_disk_info_t *xdi;
    unsigned long flags, buffer;
    int rc = 0;
    
    buffer = blk_ring->ring[index].req.buffer_and_sects[0] & ~0x1FF;

    spin_lock_irqsave(&p->page_lock, flags);
    if ( !__buffer_is_valid(p, buffer, sizeof(xen_disk_info_t), 1) )
    {
        DPRINTK("Bad buffer in dispatch_probe_blk\n");
        spin_unlock_irqrestore(&p->page_lock, flags);
        rc = 1;
        goto out;
    }

    __lock_buffer(buffer, sizeof(xen_disk_info_t), 1);
    spin_unlock_irqrestore(&p->page_lock, flags);

    /* 
    ** XXX SMH: all three of the below probe functions /append/ their 
    ** info to the xdi array; i.e.  they assume that all earlier slots 
    ** are correctly filled, and that xdi->count points to the first 
    ** free entry in the array. All kinda gross but it'll do for now.  
    */
    xdi = map_domain_mem(buffer);
    xdi->count = 0; 
    if(IS_PRIV(p)) { 
	/* privilege domains always gets access to the 'real' devices */
	ide_probe_devices(xdi);
	scsi_probe_devices(xdi);
    } 
    vbd_probe_devices(xdi, p); 
    unmap_domain_mem(xdi);

    unlock_buffer(p, buffer, sizeof(xen_disk_info_t), 1);

 out:
    make_response(p, blk_ring->ring[index].req.id, XEN_BLOCK_PROBE, rc);
}

static void dispatch_rw_block_io(struct task_struct *p, int index)
{
    extern void ll_rw_block(int rw, int nr, struct buffer_head * bhs[]); 
    blk_ring_t *blk_ring = p->blk_ring_base;
    blk_ring_req_entry_t *req = &blk_ring->ring[index].req;
    struct buffer_head *bh;
    int operation = (req->operation == XEN_BLOCK_WRITE) ? WRITE : READ;
    unsigned short nr_sects;
    unsigned long buffer, flags;
    int i, tot_sects;
    pending_req_t *pending_req;

    /* We map virtual scatter/gather segments to physical segments. */
    int new_segs, nr_psegs = 0;
    phys_seg_t phys_seg[MAX_BLK_SEGS * 2];

    spin_lock_irqsave(&p->page_lock, flags);

    /* Check that number of segments is sane. */
    if ( (req->nr_segments == 0) || (req->nr_segments > MAX_BLK_SEGS) )
    {
        DPRINTK("Bad number of segments in request (%d)\n", req->nr_segments);
        goto bad_descriptor;
    }

    /*
     * Check each address/size pair is sane, and convert into a
     * physical device and block offset. Note that if the offset and size
     * crosses a virtual extent boundary, we may end up with more
     * physical scatter/gather segments than virtual segments.
     */
    for ( i = tot_sects = 0; i < req->nr_segments; i++, tot_sects += nr_sects )
    {
        buffer   = req->buffer_and_sects[i] & ~0x1FF;
        nr_sects = req->buffer_and_sects[i] &  0x1FF;

        if ( nr_sects == 0 )
        {
            DPRINTK("zero-sized data request\n");
            goto bad_descriptor;
        }

        if ( !__buffer_is_valid(p, buffer, nr_sects<<9, (operation==READ)) )
	{
            DPRINTK("invalid buffer\n");
            goto bad_descriptor;
	}

        /* Get the physical device and block index. */
        if ( (req->device & XENDEV_TYPE_MASK) == XENDEV_VIRTUAL )
        {
            new_segs = xen_vbd_map_request(
                &phys_seg[nr_psegs], p, operation,
                req->device, 
                req->sector_number + tot_sects,
                buffer, nr_sects);
            if ( new_segs <= 0 ) 
	    {
	        DPRINTK("bogus xen_vbd_map_request\n");
		goto bad_descriptor;
	    }
        }
        else
        {
	    phys_seg[nr_psegs].dev           = req->device;
            phys_seg[nr_psegs].sector_number = req->sector_number + tot_sects;
            phys_seg[nr_psegs].buffer        = buffer;
            phys_seg[nr_psegs].nr_sects      = nr_sects;
	    if (p->domain != 0 &&
		!xen_physdisk_access_okay(&phys_seg[nr_psegs], p, operation)) {
                DPRINTK("access denied: dev=%04x off=%ld nr=%ld\n",
                        req->device, req->sector_number + tot_sects, nr_sects);
                goto bad_descriptor;
	    }
	    phys_seg[nr_psegs].dev           = xendev_to_physdev(req->device);
            if ( phys_seg[nr_psegs].dev == 0 ) 
	    {
	        DPRINTK("bad device: %04x\n", req->device);
	        goto bad_descriptor;
	    }
            new_segs = 1;
        }
        
        nr_psegs += new_segs;
        if ( nr_psegs >= (MAX_BLK_SEGS*2) ) BUG();
    }

    /* Lock pages associated with each buffer head. */
    for ( i = 0; i < nr_psegs; i++ )
        __lock_buffer(phys_seg[i].buffer, phys_seg[i].nr_sects<<9, 
                      (operation==READ));
    spin_unlock_irqrestore(&p->page_lock, flags);

    atomic_inc(&nr_pending);
    pending_req = pending_reqs + pending_ring[pending_cons];
    PENDREQ_IDX_INC(pending_cons);
    pending_req->domain    = p;
    pending_req->id        = req->id;
    pending_req->operation = operation;
    pending_req->status    = 0;
    atomic_set(&pending_req->pendcnt, nr_psegs);

    get_task_struct(p);

    /* Now we pass each segment down to the real blkdev layer. */
    for ( i = 0; i < nr_psegs; i++ )
    {
        bh = kmem_cache_alloc(buffer_head_cachep, GFP_KERNEL);
        if ( bh == NULL ) panic("bh is null\n");
        memset (bh, 0, sizeof (struct buffer_head));
    
        bh->b_size          = phys_seg[i].nr_sects << 9;
        bh->b_dev           = phys_seg[i].dev;
        bh->b_rsector       = phys_seg[i].sector_number;
        bh->b_data          = phys_to_virt(phys_seg[i].buffer);
        bh->b_end_io        = end_block_io_op;
        bh->pending_req     = pending_req;

        if ( operation == WRITE )
        {
            bh->b_state = (1 << BH_JBD) | (1 << BH_Mapped) | (1 << BH_Req) |
                (1 << BH_Dirty) | (1 << BH_Uptodate) | (1 << BH_Write);
        } 
        else
        {
            bh->b_state = (1 << BH_Mapped) | (1 << BH_Read);
        }

        /* Dispatch a single request. We'll flush it to disc later. */
        ll_rw_block(operation, 1, &bh);
    }

    return;

 bad_descriptor:
    spin_unlock_irqrestore(&p->page_lock, flags);
    make_response(p, req->id, req->operation, 1);
} 



/******************************************************************
 * MISCELLANEOUS SETUP / TEARDOWN / DEBUGGING
 */

kdev_t xendev_to_physdev(unsigned short xendev)
{
    switch ( (xendev & XENDEV_TYPE_MASK) )
    {
    case XENDEV_IDE:
        xendev &= XENDEV_IDX_MASK;
        if ( xendev >= NR_IDE_DEVS )
        {
            DPRINTK("IDE device number out of range %d\n", xendev);
            goto fail;
        }
        return ide_devs[xendev];
        
    case XENDEV_SCSI:
        xendev &= XENDEV_IDX_MASK;
        if ( xendev >= NR_SCSI_DEVS )
        {
            DPRINTK("SCSI device number out of range %d\n", xendev);
            goto fail;
        }
        return scsi_devs[xendev];
        
    case XENDEV_VIRTUAL:
    default:
        DPRINTK("xendev_to_physdev: unknown device %d\n", xendev);
    }

 fail:
    return (kdev_t)0;
}

static void make_response(struct task_struct *p, unsigned long id, 
			  unsigned short op, unsigned long st)
{
    unsigned long cpu_mask, flags;
    int position;
    blk_ring_t *blk_ring;

    /* Place on the response ring for the relevant domain. */ 
    spin_lock_irqsave(&p->blk_ring_lock, flags);
    blk_ring = p->blk_ring_base;
    position = p->blk_resp_prod;
    blk_ring->ring[position].resp.id        = id;
    blk_ring->ring[position].resp.operation = op;
    blk_ring->ring[position].resp.status    = st;
    p->blk_resp_prod = blk_ring->resp_prod = BLK_RING_INC(position);
    spin_unlock_irqrestore(&p->blk_ring_lock, flags);
    
    /* Kick the relevant domain. */
    cpu_mask = mark_guest_event(p, _EVENT_BLKDEV);
    guest_event_notify(cpu_mask); 
}

static void dump_blockq(u_char key, void *dev_id, struct pt_regs *regs) 
{
    struct task_struct *p;
    blk_ring_t *blk_ring ;

    printk("Dumping block queue stats: nr_pending = %d (prod=%d,cons=%d)\n",
           atomic_read(&nr_pending), pending_prod, pending_cons);

    p = current->next_task;
    do
    {
        if ( !is_idle_task(p) )
        {
            printk("Domain: %d\n", p->domain);
            blk_ring = p->blk_ring_base;
            
            printk("  req_prod:%d, req_cons:%d resp_prod:%d/%d on_list=%d\n",
                   blk_ring->req_prod, p->blk_req_cons,
                   blk_ring->resp_prod, p->blk_resp_prod,
                   __on_blkdev_list(p));
        }
        p = p->next_task;
    } while (p != current);
}

/* Start-of-day initialisation for a new domain. */
void init_blkdev_info(struct task_struct *p)
{
    if ( sizeof(*p->blk_ring_base) > PAGE_SIZE ) BUG();
    p->blk_ring_base = (blk_ring_t *)get_free_page(GFP_KERNEL);
    clear_page(p->blk_ring_base);
    SHARE_PFN_WITH_DOMAIN(virt_to_page(p->blk_ring_base), p->domain);
    p->blkdev_list.next = NULL;

    memset(p->vbd_list, 0, sizeof(p->vbd_list));

    /* Get any previously created segments. */
    xen_refresh_vbd_list(p);
}

/* End-of-day teardown for a domain. */
void destroy_blkdev_info(struct task_struct *p)
{
    ASSERT(!__on_blkdev_list(p));
    UNSHARE_PFN(virt_to_page(p->blk_ring_base));
    free_page((unsigned long)p->blk_ring_base);
}

void unlink_blkdev_info(struct task_struct *p)
{
    unsigned long flags;

    spin_lock_irqsave(&io_schedule_list_lock, flags);
    if ( __on_blkdev_list(p) )
    {
        list_del(&p->blkdev_list);
        p->blkdev_list.next = (void *)0xdeadbeef; /* prevent reinsertion */
        put_task_struct(p);
    }
    spin_unlock_irqrestore(&io_schedule_list_lock, flags);
}

void initialize_block_io ()
{
    int i;

    atomic_set(&nr_pending, 0);
    pending_prod = pending_cons = 0;
    memset(pending_reqs, 0, sizeof(pending_reqs));
    for ( i = 0; i < MAX_PENDING_REQS; i++ ) pending_ring[i] = i;

    spin_lock_init(&io_schedule_list_lock);
    INIT_LIST_HEAD(&io_schedule_list);

    buffer_head_cachep = kmem_cache_create(
        "buffer_head_cache", sizeof(struct buffer_head),
        0, SLAB_HWCACHE_ALIGN, NULL, NULL);

    xen_vbd_initialize();
    
    add_key_handler('b', dump_blockq, "dump xen ide blkdev statistics");
}<|MERGE_RESOLUTION|>--- conflicted
+++ resolved
@@ -242,26 +242,6 @@
 
 /* ----[ Syscall Interface ]------------------------------------------------*/
 
-<<<<<<< HEAD
-long do_block_io_op(unsigned int op)
-{
-    long ret = 0;
-
-    switch ( op )
-    {
-    case BLKOP_PUSH_BUFFERS:
-        add_to_blkdev_list_tail(current);
-        maybe_trigger_io_schedule();
-        break;
-
-    case BLKOP_FLUSH_BUFFERS:
-        break;
-
-    default:
-        ret = -EINVAL;
-        break;
-    }
-=======
 long do_block_io_op(block_io_op_t *u_block_io_op)
 {
     long ret = 0;
@@ -289,7 +269,6 @@
 	ret = -ENOSYS; 
     } 
 
->>>>>>> f3e56a14
 
     return ret;
 }
