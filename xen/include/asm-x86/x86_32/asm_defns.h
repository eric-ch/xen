--- conflicted
+++ resolved
@@ -1,57 +1,9 @@
 #ifndef __ASM_DEFNS_H__
 #define __ASM_DEFNS_H__
 
-<<<<<<< HEAD
-/* Offsets in 'struct xen_regs' --- AUTO-GENERATE ME! */
-#define XREGS_ebx      0x00
-#define XREGS_ecx      0x04
-#define XREGS_edx      0x08
-#define XREGS_esi      0x0C
-#define XREGS_edi      0x10
-#define XREGS_ebp      0x14
-#define XREGS_eax      0x18
-#define XREGS_orig_eax 0x1C
-#define XREGS_eip      0x20
-#define XREGS_cs       0x24
-#define XREGS_eflags   0x28
-#define XREGS_esp      0x2C
-#define XREGS_ss       0x30
-#define XREGS_es       0x34
-#define XREGS_ds       0x38
-#define XREGS_fs       0x3C
-#define XREGS_gs       0x40
-
-/* Offsets in 'struct exec_domain' --- AUTO-GENERATE ME! */
-#define EDOMAIN_processor       0
-#define EDOMAIN_vcpu_info       4
-#define EDOMAIN_event_sel       8
-#define EDOMAIN_event_addr     12
-#define EDOMAIN_failsafe_sel   16
-#define EDOMAIN_failsafe_addr  20
-
-/* Offsets in vcpu_info_t --- AUTO-GENERATE ME! */
-#define VCPUINFO_upcall_pending /* 0 */
-#define VCPUINFO_upcall_mask       1
-
-/* Offsets in 'struct guest_trap_bounce' --- AUTO-GENERATE ME! */
-#define GTB_error_code    0
-#define GTB_cr2           4
-#define GTB_flags         8
-#define GTB_cs           10
-#define GTB_eip          12
-#define GTBF_TRAP         1
-#define GTBF_TRAP_NOCODE  2
-#define GTBF_TRAP_CR2     4
-
-/* EFLAGS masks. */
-#define CF_MASK 0x00000001
-#define IF_MASK 0x00000200
-#define NT_MASK 0x00004000
-=======
 /* NB. Auto-generated from arch/.../asm-offsets.c */
 #include <asm/asm-offsets.h>
 #include <asm/processor.h>
->>>>>>> 147c3fb3
 
 #define __STR(x) #x
 #define STR(x) __STR(x)
