--- conflicted
+++ resolved
@@ -374,12 +374,7 @@
 
     if ( flush == 1 )
         __flush_tlb_one(va);
-<<<<<<< HEAD
     else if ( flush != 0 )
-=======
-
-    else if ( flush )
->>>>>>> 7238d770
         local_flush_tlb();
 
     return 0;
