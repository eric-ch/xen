--- conflicted
+++ resolved
@@ -99,9 +99,6 @@
 
     /* set a breakpoint when we exit */
     {
-<<<<<<< HEAD
-        pdb_bwcpoint_p bwc = (pdb_bwcpoint_p) xmalloc(sizeof(pdb_bwcpoint_t));
-=======
         pdb_bwcpoint_p bwc;
 
 	bwc = (pdb_bwcpoint_p) xmalloc(sizeof(pdb_bwcpoint_t));
@@ -109,7 +106,6 @@
 	{
 	    printk ("pdb error: can't allocate bwc %d\n", __LINE__);
 	}
->>>>>>> 5cbd8f8e
 
 	bwc->address = pdb_system_call_next_addr;
 	bwc->length = 1;
