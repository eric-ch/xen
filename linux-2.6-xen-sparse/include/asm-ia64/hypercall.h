/******************************************************************************
 * hypercall.h
 * 
 * Linux-specific hypervisor handling.
 * 
 * Copyright (c) 2002-2004, K A Fraser
 * 
 * This file may be distributed separately from the Linux kernel, or
 * incorporated into other software packages, subject to the following license:
 * 
 * Permission is hereby granted, free of charge, to any person obtaining a copy
 * of this source file (the "Software"), to deal in the Software without
 * restriction, including without limitation the rights to use, copy, modify,
 * merge, publish, distribute, sublicense, and/or sell copies of the Software,
 * and to permit persons to whom the Software is furnished to do so, subject to
 * the following conditions:
 * 
 * The above copyright notice and this permission notice shall be included in
 * all copies or substantial portions of the Software.
 * 
 * THE SOFTWARE IS PROVIDED "AS IS", WITHOUT WARRANTY OF ANY KIND, EXPRESS OR
 * IMPLIED, INCLUDING BUT NOT LIMITED TO THE WARRANTIES OF MERCHANTABILITY,
 * FITNESS FOR A PARTICULAR PURPOSE AND NONINFRINGEMENT. IN NO EVENT SHALL THE
 * AUTHORS OR COPYRIGHT HOLDERS BE LIABLE FOR ANY CLAIM, DAMAGES OR OTHER
 * LIABILITY, WHETHER IN AN ACTION OF CONTRACT, TORT OR OTHERWISE, ARISING
 * FROM, OUT OF OR IN CONNECTION WITH THE SOFTWARE OR THE USE OR OTHER DEALINGS
 * IN THE SOFTWARE.
 */

#ifndef __HYPERCALL_H__
#define __HYPERCALL_H__

#include <xen/interface/xen.h>
#include <xen/interface/sched.h>
<<<<<<< HEAD
#include <xen/interface/dom0_ops.h>
=======
#include <linux/errno.h>
>>>>>>> badff410

/* FIXME: temp place to hold these page related macros */
#include <asm/page.h>
#define virt_to_machine(v) __pa(v)
#define machine_to_virt(m) __va(m)
#define virt_to_mfn(v)	((__pa(v)) >> PAGE_SHIFT)
#define mfn_to_virt(m)	(__va((m) << PAGE_SHIFT))

/*
 * Assembler stubs for hyper-calls.
 */

#define _hypercall0(type, name)					\
({								\
	long __res;						\
	__asm__ __volatile__ (";;\n"				\
			      "mov r2=%1\n"			\
			      "break 0x1000 ;;\n"		\
			      "mov %0=r8 ;;\n"			\
			      : "=r" (__res)			\
			      : "i" (__HYPERVISOR_##name)	\
			      : "r2","r8",			\
			        "memory" );			\
	(type)__res;						\
})

#define _hypercall1(type, name, a1)				\
({								\
	long __res;						\
	__asm__ __volatile__ (";;\n"				\
			      "mov r14=%2\n"			\
			      "mov r2=%1\n"			\
			      "break 0x1000 ;;\n"		\
			      "mov %0=r8 ;;\n"			\
			      : "=r" (__res)			\
			      : "i" (__HYPERVISOR_##name),	\
				"r" ((unsigned long)(a1))	\
			      : "r14","r2","r8",		\
				"memory" );			\
	(type)__res;						\
})

#define _hypercall2(type, name, a1, a2)				\
({								\
	long __res;						\
	__asm__ __volatile__ (";;\n"				\
			      "mov r14=%2\n"			\
			      "mov r15=%3\n"			\
			      "mov r2=%1\n"			\
			      "break 0x1000 ;;\n"		\
			      "mov %0=r8 ;;\n"			\
			      : "=r" (__res)			\
			      : "i" (__HYPERVISOR_##name),	\
				"r" ((unsigned long)(a1)),	\
				"r" ((unsigned long)(a2))	\
			      : "r14","r15","r2","r8",		\
				"memory" );			\
	(type)__res;						\
})

#define _hypercall3(type, name, a1, a2, a3)			\
({								\
	long __res;						\
	__asm__ __volatile__ (";;\n"                            \
			      "mov r14=%2\n"                    \
			      "mov r15=%3\n"                    \
			      "mov r16=%4\n"                    \
			      "mov r2=%1\n"                     \
			      "break 0x1000 ;;\n"               \
			      "mov %0=r8 ;;\n"                  \
			      : "=r" (__res)                    \
			      : "i" (__HYPERVISOR_##name),      \
				"r" ((unsigned long)(a1)),	\
				"r" ((unsigned long)(a2)),	\
				"r" ((unsigned long)(a3))	\
			      : "r14","r15","r16","r2","r8",	\
			        "memory" );                     \
	(type)__res;                                            \
})

#define _hypercall4(type, name, a1, a2, a3, a4)			\
({								\
	long __res;						\
	__asm__ __volatile__ (";;\n"                            \
			      "mov r14=%2\n"                    \
			      "mov r15=%3\n"                    \
			      "mov r16=%4\n"                    \
			      "mov r17=%5\n"                    \
			      "mov r2=%1\n"                     \
			      "break 0x1000 ;;\n"               \
			      "mov %0=r8 ;;\n"                  \
			      : "=r" (__res)                    \
			      : "i" (__HYPERVISOR_##name),      \
				"r" ((unsigned long)(a1)),	\
				"r" ((unsigned long)(a2)),	\
				"r" ((unsigned long)(a3)),	\
				"r" ((unsigned long)(a4))       \
			      : "r14","r15","r16","r2","r8",	\
			        "r17","memory" );               \
	(type)__res;                                            \
})

#define _hypercall5(type, name, a1, a2, a3, a4, a5)		\
({								\
	long __res;						\
	__asm__ __volatile__ (";;\n"                            \
			      "mov r14=%2\n"                    \
			      "mov r15=%3\n"                    \
			      "mov r16=%4\n"                    \
			      "mov r17=%5\n"                    \
			      "mov r18=%6\n"                    \
			      "mov r2=%1\n"                     \
			      "break 0x1000 ;;\n"               \
			      "mov %0=r8 ;;\n"                  \
			      : "=r" (__res)                    \
			      : "i" (__HYPERVISOR_##name),      \
				"r" ((unsigned long)(a1)),	\
				"r" ((unsigned long)(a2)),	\
				"r" ((unsigned long)(a3)),	\
				"r" ((unsigned long)(a4)),	\
				"r" ((unsigned long)(a5))       \
			      : "r14","r15","r16","r2","r8",	\
			        "r17","r18","memory" );         \
	(type)__res;                                            \
})

static inline int
HYPERVISOR_sched_op(
    int cmd, unsigned long arg)
{
	return _hypercall2(int, sched_op, cmd, arg);
}

static inline int
HYPERVISOR_sched_op_new(
	int cmd, void *arg)
{
	return _hypercall2(int, sched_op_new, cmd, arg);
}

static inline int
HYPERVISOR_poll(
	evtchn_port_t *ports, unsigned int nr_ports, unsigned long timeout)
{
	struct sched_poll sched_poll = {
		.ports = ports,
		.nr_ports = nr_ports,
		.timeout = jiffies_to_st(timeout)
	};

	int rc = HYPERVISOR_sched_op_new(SCHEDOP_poll, &sched_poll);

	if (rc == -ENOSYS)
		rc = HYPERVISOR_sched_op(SCHEDOP_yield, 0);

	return rc;
}

static inline long
HYPERVISOR_set_timer_op(
    u64 timeout)
{
    unsigned long timeout_hi = (unsigned long)(timeout>>32);
    unsigned long timeout_lo = (unsigned long)timeout;
    return _hypercall2(long, set_timer_op, timeout_lo, timeout_hi);
}

static inline int
HYPERVISOR_dom0_op(
    dom0_op_t *dom0_op)
{
    dom0_op->interface_version = DOM0_INTERFACE_VERSION;
    return _hypercall1(int, dom0_op, dom0_op);
}

static inline int
HYPERVISOR_multicall(
    void *call_list, int nr_calls)
{
    return _hypercall2(int, multicall, call_list, nr_calls);
}

static inline int
HYPERVISOR_memory_op(
    unsigned int cmd, void *arg)
{
    return _hypercall2(int, memory_op, cmd, arg);
}

static inline int
HYPERVISOR_event_channel_op(
    void *op)
{
    return _hypercall1(int, event_channel_op, op);
}

static inline int
HYPERVISOR_xen_version(
    int cmd, void *arg)
{
    return _hypercall2(int, xen_version, cmd, arg);
}

static inline int
HYPERVISOR_console_io(
    int cmd, int count, char *str)
{
    return _hypercall3(int, console_io, cmd, count, str);
}

static inline int
HYPERVISOR_physdev_op(
    void *physdev_op)
{
    return _hypercall1(int, physdev_op, physdev_op);
}

static inline int
HYPERVISOR_grant_table_op(
    unsigned int cmd, void *uop, unsigned int count)
{
    return _hypercall3(int, grant_table_op, cmd, uop, count);
}

static inline int
HYPERVISOR_vcpu_op(
	int cmd, int vcpuid, void *extra_args)
{
    return _hypercall3(int, vcpu_op, cmd, vcpuid, extra_args);
}

static inline int
HYPERVISOR_suspend(
	unsigned long srec)
{
    return _hypercall3(int, sched_op, SCHEDOP_shutdown,
			SHUTDOWN_suspend, srec);
}

extern fastcall unsigned int __do_IRQ(unsigned int irq, struct pt_regs *regs);
static inline void exit_idle(void) {}
#define do_IRQ(irq, regs) __do_IRQ((irq), (regs))

#endif /* __HYPERCALL_H__ */<|MERGE_RESOLUTION|>--- conflicted
+++ resolved
@@ -32,11 +32,8 @@
 
 #include <xen/interface/xen.h>
 #include <xen/interface/sched.h>
-<<<<<<< HEAD
 #include <xen/interface/dom0_ops.h>
-=======
 #include <linux/errno.h>
->>>>>>> badff410
 
 /* FIXME: temp place to hold these page related macros */
 #include <asm/page.h>
